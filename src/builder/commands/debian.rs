--- conflicted
+++ resolved
@@ -263,13 +263,8 @@
         debug!("Add Universe");
         try!(ubuntu_add_universe(ctx));
     }
-<<<<<<< HEAD
-    let mut packages = vec!("nodejs".to_string(), "nodejs-legacy".to_string());
-    ctx.packages.extend(packages.clone().into_iter());
-=======
     let mut to_install = vec!();
     let mut unsupp = vec!();
->>>>>>> 7f431a70
     for i in features.iter() {
         if let Some(lst) = build_deps(*i) {
             for i in lst.into_iter() {
